--- conflicted
+++ resolved
@@ -77,25 +77,6 @@
         imagePullPolicy: Never
         ports:
         - containerPort: 8080
-<<<<<<< HEAD
-=======
-        env:
-        # Environment variables can override config file values
-        - name: THRESHOLD_OPERATOR
-          value: "greater_than"
-        - name: SOFT_THRESHOLD
-          value: "0"
-        - name: SOFT_THRESHOLD_PLUGIN
-          value: "log_action"
-        - name: HARD_THRESHOLD
-          value: "0.5"
-        - name: HARD_THRESHOLD_PLUGIN
-          value: "file_action"
-        - name: POD_NAMESPACE
-          valueFrom:
-            fieldRef:
-              fieldPath: metadata.namespace
->>>>>>> f0f3ce54
         resources:
           requests:
             cpu: 100m
