# Metric Reader

A program that monitors Prometheus metrics and executes actions when thresholds are exceeded for a specified duration. Due to its small footprint, it was designed to run as a sidecar container in a Kubernetes Pod, though it can also be run as a service, and with the right plugin it can interact with other services and cloud provider APIs.

## Features

- Monitor any Prometheus metric
- Configurable thresholds with duration requirements
- Plugin system for custom actions
- Built-in logging and file creation plugins
- Configurable polling interval and backoff periods
- Leader election mechanism for running multiple replicas at the same time with a single action outcome.

## Quick Start with Just

This project uses [Just](https://github.com/casey/just) as a command runner. Install it first, then you can use the following commands:

```bash
# List all available commands
just

# Build the application
just build

# Build plugin .so files
just build-plugins

# Run all tests
just run-tests

# Build Docker image
just build-image

# Start services using Docker Compose
just compose-up

# Stop and remove services using Docker Compose
just compose-down

# Create and configure Kind cluster
just kind-up

# Delete Kind cluster
just kind-down

# Deploy metric-reader to Kind cluster
just k8s-apply

# Delete metric-reader from Kind cluster
just k8s-delete

# Run end-to-end tests (creates Kind cluster, deploys app, and validates)
just e2e-test

# Clean up (remove binaries, plugins, and Kind cluster)
just clean
```

## Configuration

The service is configured through environment variables:

| Variable | Description | Default |
|----------|-------------|---------|
| `METRIC_NAME` | Name of the Prometheus metric to monitor | (required) |
| `LABEL_FILTERS` | Label filters to apply to the metric query | (optional) |
| `THRESHOLD` | Threshold value with operator (e.g., ">100" or "<50") | (required) |
| `THRESHOLD_DURATION` | How long the threshold must be exceeded before action | 0s |
| `POLLING_INTERVAL` | How often to check the metric | 1s |
| `BACKOFF_DELAY` | Delay between actions after threshold is triggered | 0s |
| `PROMETHEUS_ENDPOINT` | Prometheus server URL | http://prometheus:9090 |
| `PLUGIN_DIR` | Directory containing plugin .so files | (optional) |
| `ACTION_PLUGIN` | Name of the plugin to use for actions | (optional) |
| `LOG_LEVEL` | Logging level (debug, info, warn, error) | info |
| `LEADER_ELECTION_ENABLED` | Whether to enable leader election | true |
| `LEADER_ELECTION_LOCK_NAME` | Name of the lock to use for leader election | metric-reader-leader |

## Available Plugins

### File Action Plugin

Creates a file of configurable size when a metric threshold is exceeded.

**Configuration:**

- `FILE_ACTION_DIR`: Directory where files will be created (default: `/tmp/metric-files`)
- `FILE_ACTION_SIZE`: Size of files to create in bytes (default: 1MB)

### Log Action Plugin

Logs threshold events with detailed information about the metric value and duration.

<<<<<<< HEAD
### EFS Emergency Plugin

Switches an AWS EFS filesystem from bursting throughput mode to elastic throughput mode. Designed for emergency situations when EFS burst credits are depleted.

**Configuration:**

- `EFS_FILE_SYSTEM_ID`: The EFS filesystem ID (required)
- `AWS_REGION`: AWS region where the filesystem is located (optional)

**Requirements:**

- AWS credentials (supports IRSA on EKS, EC2 instance profiles, environment variables)
- IAM permissions: `elasticfilesystem:UpdateFileSystem`, `elasticfilesystem:DescribeFileSystems`

See [plugins/efs_emergency/README.md](plugins/efs_emergency/README.md) for detailed setup instructions, IAM configuration, and IRSA setup on EKS.
=======
## CI/CD

This project includes automated end-to-end tests that run on every push to any branch (excluding tags):

- **GitHub Actions Workflow**: `.github/workflows/e2e-tests.yml`
- **Test Environment**: Kind (Kubernetes in Docker) cluster
- **Timeout**: 5 minutes maximum
- **Concurrency**: Previous runs are automatically cancelled when a new commit is pushed

The e2e tests validate that the metric-reader can be successfully deployed to a Kubernetes cluster alongside Prometheus and that the application starts correctly.
>>>>>>> 746c80f2

## Building

```bash
# Build the main service
go build -o metric-reader

# Build plugins (from the metric-reader directory)
go build -buildmode=plugin -o plugins/file_action.so plugins/file_action/file_action.go
go build -buildmode=plugin -o plugins/log_action.so plugins/log_action/log_action.go
```

## Docker

Build and run using Docker:

```bash
# Build the image
docker build -t metric-reader .

# Run the container
docker run -d \
  -e METRIC_NAME="your_metric" \
  -e THRESHOLD=">100" \
  -e THRESHOLD_DURATION="5m" \
  -e ACTION_PLUGIN="file_action" \
  -e PLUGIN_DIR="/plugins" \
  -v /path/to/plugins:/plugins \
  metric-reader
```

## Example Use Cases

### AWS EFS Burst Credit Monitoring

Monitor AWS EFS burst credits and automatically generate I/O activity to increase credits when they fall below a threshold.

## Creating Custom Plugins

See the [plugins README](plugins/README.md) for information on creating custom plugins.<|MERGE_RESOLUTION|>--- conflicted
+++ resolved
@@ -90,7 +90,6 @@
 
 Logs threshold events with detailed information about the metric value and duration.
 
-<<<<<<< HEAD
 ### EFS Emergency Plugin
 
 Switches an AWS EFS filesystem from bursting throughput mode to elastic throughput mode. Designed for emergency situations when EFS burst credits are depleted.
@@ -106,7 +105,7 @@
 - IAM permissions: `elasticfilesystem:UpdateFileSystem`, `elasticfilesystem:DescribeFileSystems`
 
 See [plugins/efs_emergency/README.md](plugins/efs_emergency/README.md) for detailed setup instructions, IAM configuration, and IRSA setup on EKS.
-=======
+
 ## CI/CD
 
 This project includes automated end-to-end tests that run on every push to any branch (excluding tags):
@@ -117,7 +116,6 @@
 - **Concurrency**: Previous runs are automatically cancelled when a new commit is pushed
 
 The e2e tests validate that the metric-reader can be successfully deployed to a Kubernetes cluster alongside Prometheus and that the application starts correctly.
->>>>>>> 746c80f2
 
 ## Building
 
