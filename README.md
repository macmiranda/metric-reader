# Metric Reader

A program that monitors Prometheus metrics and executes actions when thresholds are exceeded for a specified duration. Due to its small footprint, it was designed to run as a sidecar container in a Kubernetes Pod, though it can also be run as a service, and with the right plugin it can interact with other services and cloud provider APIs.

## Features

- Monitor any Prometheus metric
- Configurable thresholds with duration requirements
- Plugin system for custom actions
- Built-in logging and file creation plugins
- Configurable polling interval and backoff periods
- Leader election mechanism for running multiple replicas at the same time with a single action outcome.

## Quick Start with Just

This project uses [Just](https://github.com/casey/just) as a command runner. Install it first, then you can use the following commands:

```bash
# List all available commands
just

# Build the application
just build

# Build plugin .so files
just build-plugins

# Run all tests
just run-tests

# Build Docker image
just build-image

# Start services using Docker Compose
just compose-up

# Stop and remove services using Docker Compose
just compose-down

# Create and configure Kind cluster
just kind-up

# Delete Kind cluster
just kind-down

# Deploy metric-reader to Kind cluster
just k8s-apply

# Delete metric-reader from Kind cluster
just k8s-delete

# Run end-to-end tests (creates Kind cluster, deploys app, and validates)
just e2e-test

# Clean up (remove binaries, plugins, and Kind cluster)
just clean
```

## Configuration

The service can be configured through either a configuration file or environment variables. Environment variables take precedence over configuration file values.

### Configuration File

Create a `config.toml` file in the current directory or `/etc/metric-reader/` with your configuration. See `config.toml.example` for a complete example.

Example `config.toml`:

```toml
log_level = "info"
metric_name = "up"
threshold = ">0"
threshold_duration = "30s"
polling_interval = "15s"
prometheus_endpoint = "http://prometheus:9090"
```

### Environment Variables

All configuration options can be set via environment variables using uppercase names:

| Variable | Description | Default |
|----------|-------------|---------|
| `METRIC_NAME` | Name of the Prometheus metric to monitor | (required) |
| `LABEL_FILTERS` | Label filters to apply to the metric query | `''` (optional) |
| `THRESHOLD` | Threshold value with operator (e.g., ">100" or "<50") | (required) |
<<<<<<< HEAD
| `THRESHOLD_DURATION` | How long the threshold must be exceeded before action | `0s` |
| `POLLING_INTERVAL` | How often to check the metric | `1s` |
| `BACKOFF_DELAY` | Delay between actions after threshold is triggered | `0s` |
| `PROMETHEUS_ENDPOINT` | Prometheus server URL | `http://prometheus:9090` |
| `PLUGIN_DIR` | Directory containing plugin .so files | `''` (optional) |
| `ACTION_PLUGIN` | Name of the plugin to use for actions | `''` (optional) |
| `LOG_LEVEL` | Logging level (debug, info, warn, error) | `info` |
| `LEADER_ELECTION_ENABLED` | Whether to enable leader election | `true` |
| `LEADER_ELECTION_LOCK_NAME` | Name of the lock to use for leader election | `metric-reader-leader` |
| `NO_METRIC_BEHAVIOR` | Behavior when no metric data is found (last_value, zero, assume_breached) | `zero` |

### NO_METRIC_BEHAVIOR Options

When the Prometheus query returns no data for the specified metric, the `NO_METRIC_BEHAVIOR` environment variable controls how the metric reader should behave:

- **`last_value`**: Use the last known value of the metric. This is useful when you want to maintain the previous state during temporary data gaps.
- **`zero`** (default): Set the metric value to zero. This is useful when missing data should be interpreted as no activity or a zero value.
- **`assume_breached`**: Immediately trigger the threshold breach behavior, as if the threshold condition was met. This is useful when the absence of data itself indicates a problem that should trigger an action.

If `NO_METRIC_BEHAVIOR` is not set, the metric reader defaults to `zero` behavior, setting the metric value to zero when no data is found.
=======
| `THRESHOLD_DURATION` | How long the threshold must be exceeded before action | 0s |
| `POLLING_INTERVAL` | How often to check the metric | 1s |
| `BACKOFF_DELAY` | Delay between actions after threshold is triggered | 0s |
| `PROMETHEUS_ENDPOINT` | Prometheus server URL | http://prometheus:9090 |
| `PLUGIN_DIR` | Directory containing plugin .so files | (optional) |
| `ACTION_PLUGIN` | Name of the plugin to use for actions | (optional) |
| `LOG_LEVEL` | Logging level (debug, info, warn, error) | info |
| `LEADER_ELECTION_ENABLED` | Whether to enable leader election | true |
| `LEADER_ELECTION_LOCK_NAME` | Name of the lock to use for leader election | metric-reader-leader |
| `POD_NAMESPACE` | Kubernetes namespace for leader election | default |
>>>>>>> 4e216f5b

## Available Plugins

### File Action Plugin

Creates a file of configurable size when a metric threshold is exceeded.

**Configuration:**

- `FILE_ACTION_DIR`: Directory where files will be created (default: `/tmp/metric-files`)
- `FILE_ACTION_SIZE`: Size of files to create in bytes (default: 1MB)

### Log Action Plugin

Logs threshold events with detailed information about the metric value and duration.

## CI/CD

This project includes automated end-to-end tests that run on every push to any branch (excluding tags):

- **GitHub Actions Workflow**: `.github/workflows/e2e-tests.yml`
- **Test Environment**: Kind (Kubernetes in Docker) cluster
- **Timeout**: 5 minutes maximum
- **Concurrency**: Previous runs are automatically cancelled when a new commit is pushed

The e2e tests validate that the metric-reader can be successfully deployed to a Kubernetes cluster alongside Prometheus and that the application starts correctly.

## Building

```bash
# Build the main service
go build -o metric-reader

# Build plugins (from the metric-reader directory)
go build -buildmode=plugin -o plugins/file_action.so plugins/file_action/file_action.go
go build -buildmode=plugin -o plugins/log_action.so plugins/log_action/log_action.go
```

## Docker

Build and run using Docker:

```bash
# Build the image
docker build -t metric-reader .

# Run the container
docker run -d \
  -e METRIC_NAME="your_metric" \
  -e THRESHOLD=">100" \
  -e THRESHOLD_DURATION="5m" \
  -e ACTION_PLUGIN="file_action" \
  -e PLUGIN_DIR="/plugins" \
  -v /path/to/plugins:/plugins \
  metric-reader
```

## Example Use Cases

### AWS EFS Burst Credit Monitoring

Monitor AWS EFS burst credits and automatically generate I/O activity to increase credits when they fall below a threshold.

## Creating Custom Plugins

See the [plugins README](plugins/README.md) for information on creating custom plugins.<|MERGE_RESOLUTION|>--- conflicted
+++ resolved
@@ -84,7 +84,6 @@
 | `METRIC_NAME` | Name of the Prometheus metric to monitor | (required) |
 | `LABEL_FILTERS` | Label filters to apply to the metric query | `''` (optional) |
 | `THRESHOLD` | Threshold value with operator (e.g., ">100" or "<50") | (required) |
-<<<<<<< HEAD
 | `THRESHOLD_DURATION` | How long the threshold must be exceeded before action | `0s` |
 | `POLLING_INTERVAL` | How often to check the metric | `1s` |
 | `BACKOFF_DELAY` | Delay between actions after threshold is triggered | `0s` |
@@ -105,18 +104,6 @@
 - **`assume_breached`**: Immediately trigger the threshold breach behavior, as if the threshold condition was met. This is useful when the absence of data itself indicates a problem that should trigger an action.
 
 If `NO_METRIC_BEHAVIOR` is not set, the metric reader defaults to `zero` behavior, setting the metric value to zero when no data is found.
-=======
-| `THRESHOLD_DURATION` | How long the threshold must be exceeded before action | 0s |
-| `POLLING_INTERVAL` | How often to check the metric | 1s |
-| `BACKOFF_DELAY` | Delay between actions after threshold is triggered | 0s |
-| `PROMETHEUS_ENDPOINT` | Prometheus server URL | http://prometheus:9090 |
-| `PLUGIN_DIR` | Directory containing plugin .so files | (optional) |
-| `ACTION_PLUGIN` | Name of the plugin to use for actions | (optional) |
-| `LOG_LEVEL` | Logging level (debug, info, warn, error) | info |
-| `LEADER_ELECTION_ENABLED` | Whether to enable leader election | true |
-| `LEADER_ELECTION_LOCK_NAME` | Name of the lock to use for leader election | metric-reader-leader |
-| `POD_NAMESPACE` | Kubernetes namespace for leader election | default |
->>>>>>> 4e216f5b
 
 ## Available Plugins
 
